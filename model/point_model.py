--- conflicted
+++ resolved
@@ -4,6 +4,7 @@
 import numpy as np
 from tqdm import tqdm
 from model.forcing import (
+    Forcing,
     StandardForcingGenerator,
     ForcingGenerator,
     PulseParameters,
@@ -13,12 +14,8 @@
     ExponentialShortPulseGenerator,
     PulseGenerator,
 )
-<<<<<<< HEAD
 from model.two_point_forcing import TwoPointForcingGenerator
-=======
 from scipy.signal import fftconvolve
-
->>>>>>> 6a861527
 
 __COMMON_DISTRIBUTIONS__ = ["exp", "deg"]
 
@@ -35,7 +32,15 @@
 
 
 class AbstractModel(ABC):
-    """Abstract class for FPP Models containing commonly used methods."""
+    """
+    Abstract class for FPP Models containing commonly used methods.
+    Parameters
+    ----------
+    gamma Intermittency parameter of the process
+    total_duration Total duration of the process
+    dt Time step
+
+    """
 
     def __init__(self, gamma: float, total_duration: float, dt: float):
         self.gamma = gamma
@@ -103,22 +108,23 @@
 
 
 class PointModel(AbstractModel):
-    """PointModel is a container for all model parameters and is responsible of
+    """PointModel is a container for all model parameters and is responsible for
     generating a realization of the process through make_realization.
 
     Uses a ForcingGenerator to generate the forcing, this is by default
     a StandardForcingGenerator.
+
+    Parameters
+    ----------
+    gamma Intermittency parameter of the process
+    total_duration Total duration of the process
+    dt Time step
     """
 
     def __init__(self, gamma: float, total_duration: float, dt: float):
         super(PointModel, self).__init__(gamma, total_duration, dt)
         self._forcing_generator: ForcingGenerator = StandardForcingGenerator()
-<<<<<<< HEAD
-=======
-        self._pulse_generator: ShortPulseGenerator = ExponentialShortPulseGenerator()
-        self._last_used_forcing: Forcing = None
         self._noise = None
->>>>>>> 6a861527
 
     def make_realization(self) -> Tuple[np.ndarray, np.ndarray]:
         result = np.zeros(len(self._times))
@@ -174,13 +180,6 @@
         else:
             raise NotImplementedError
 
-
-<<<<<<< HEAD
-class TwoPointModel(AbstractModel):
-    """Model for a two point filtered process containing all model parameters
-    and responsible for generating a realization of the processes through
-    make_realization.
-=======
     def add_noise(
         self,
         noise_to_signal_ratio: float,
@@ -237,21 +236,8 @@
 
         return self._noise
 
-    def _add_pulse_to_signal(
-        self, signal: np.ndarray, pulse_parameters: PulseParameters
-    ):
-        """
-        Adds a pulse to the provided signal array. Uses self._pulse_generator to generate the pulse shape, this can
-        either be a ps.PulseGenerator or a ps.ShortPulseGenerator.
-        Parameters
-        ----------
-        signal Signal array under construction
-        pulse_parameters Parameters of the current pulse
->>>>>>> 6a861527
-
-    Uses a TwoPointForcingGenerator to generate the forcing.
-    """
-
+
+class TwoPointModel(AbstractModel):
     def __init__(self, gamma: float, total_duration: float, dt: float):
         super(TwoPointModel, self).__init__(gamma, total_duration, dt)
         self._forcing_generator: TwoPointForcingGenerator = TwoPointForcingGenerator()
